# COVID-19 Open-Data

<<<<<<< HEAD
This repository attempts to assemble the largest Covid-19 epidemiological database in addition to a 
powerful set of expansive covariates. It includes open, publicly sourced, licensed data relating to 
demographics, economy, epidemiology, geography, health, hospitalizations, mobility, government response, 
weather, and more. Moreover, the data merges daily time-series, +20,000 global sources, at a fine spatial 
resolution, using a consistent set of region keys.  All regions are assigned a unique location key, which 
resolves discrepancies between ISO / NUTS / FIPS codes, etc. The different aggregation levels are:
The different aggregation levels are:
=======
This repository attempts to assemble the largest Covid-19 epidemiological database in addition to a powerful set of expansive covariates. It includes open, publicly sourced, licensed data relating to demographics, economy, epidemiology, geography, health, hospitalizations, mobility, government response, weather, and more. Moreover, the data merges daily time-series, +20,000 global sources, at a fine spatial resolution, using a consistent set of region keys.  All regions are assigned a unique location key, which resolves discrepancies between ISO / NUTS / FIPS codes, etc. The different aggregation levels are:
>>>>>>> 1e79b035

* 0: Country
* 1: Province, state, or local equivalent
* 2: Municipality, county, or local equivalent
* 3: Locality which may not follow strict hierarchical order, such as "city" or "nursing homes in X
  location"

There are multiple types of data:
* Outcome data `Y(i,t)`, such as cases, tests, hospitalizations, deaths and recoveries, for region
  `i` and time `t`
* Static covariate data `X(i)`, such as population size, health statistics, economic indicators,
  geographic boundaries
* Dynamic covariate data `X(i,t)`, such as mobility, search trends, weather, and government
  interventions

The data is drawn from multiple sources, as listed [below](#sources-of-data), and stored in separate
tables as CSV files grouped by context, which can be easily merged due to the use of consistent
geographic (and temporal) keys as it is done for the [main table](#main-table).

| Table | Keys<sup>1</sup> | Content | URL | Source<sup>2</sup> |
| ----- | ---------------- | ------- | --- | ------------------ |
| [Main](#main-table) | `[key][date]` | Flat table with records from (almost) all other tables joined by `date` and/or `key`; see below for more details | [main.csv](https://storage.googleapis.com/covid19-open-data/v2/main.csv) | All tables below |
| [Index](./docs/table-index.md) | `[key]` | Various names and codes, useful for joining with other datasets | [index.csv](https://storage.googleapis.com/covid19-open-data/v2/index.csv), [index.json](https://storage.googleapis.com/covid19-open-data/v2/index.json) | Wikidata, DataCommons, Eurostat |
| [Demographics](./docs/table-demographics.md) | `[key]` | Various (current<sup>3</sup>) population statistics | [demographics.csv](https://storage.googleapis.com/covid19-open-data/v2/demographics.csv), [demographics.json](https://storage.googleapis.com/covid19-open-data/v2/demographics.json) | Wikidata, DataCommons, WorldBank, WorldPop, Eurostat |
| [Economy](./docs/table-economy.md) | `[key]` | Various (current<sup>3</sup>) economic indicators | [economy.csv](https://storage.googleapis.com/covid19-open-data/v2/economy.csv), [economy.json](https://storage.googleapis.com/covid19-open-data/v2/economy.json) | Wikidata, DataCommons, Eurostat |
| [Epidemiology](./docs/table-epidemiology.md) | `[key][date]` | COVID-19 cases, deaths, recoveries and tests | [epidemiology.csv](https://storage.googleapis.com/covid19-open-data/v2/epidemiology.csv), [epidemiology.json](https://storage.googleapis.com/covid19-open-data/v2/epidemiology.json) | Various<sup>2</sup> |
| [Emergency Declarations](./docs/table-emergency-declarations.md) | `[key][date]` | Government emergency declarations and mitigation policies | [lawatlas-emergency-declarations.csv](https://storage.googleapis.com/covid19-open-data/v2/lawatlas-emergency-declarations.csv) | LawAtlas Project |
| [Geography](./docs/table-geography.md) | `[key]` | Geographical information about the region | [geography.csv](https://storage.googleapis.com/covid19-open-data/v2/geography.csv), [geography.json](https://storage.googleapis.com/covid19-open-data/v2/geography.json) | Wikidata |
| [Health](./docs/table-health.md) | `[key]` | Health indicators for the region | [health.csv](https://storage.googleapis.com/covid19-open-data/v2/health.csv), [health.json](https://storage.googleapis.com/covid19-open-data/v2/geography.json) | Wikidata, WorldBank, Eurostat |
| [Hospitalizations](./docs/table-hospitalizations.md) | `[key][date]` | Information related to patients of COVID-19 and hospitals |  [hospitalizations.csv](https://storage.googleapis.com/covid19-open-data/v2/hospitalizations.csv), [hospitalizations.json](https://storage.googleapis.com/covid19-open-data/v2/hospitalization.json) | Various<sup>2</sup> |
| [Mobility](./docs/table-mobility.md) | `[key][date]` | Various metrics related to the movement of people.<br/><br/>To download or use the data, you must agree to the Google [Terms of Service](https://policies.google.com/terms). | [mobility.csv](https://storage.googleapis.com/covid19-open-data/v2/mobility.csv), [mobility.json](https://storage.googleapis.com/covid19-open-data/v2/mobility.json) | Google |
| [Search Trends](./docs/table-search-trends.md) | `[key][date]` | Trends in symptom search volumes due to COVID-19.<br/><br/>To download or use the data, you must agree to the Google [Terms of Service](https://policies.google.com/terms). | [google-search-trends.csv](https://storage.googleapis.com/covid19-open-data/v2/google-search-trends.csv) | Google |
| [Vaccinations](./docs/table-vaccinations.md) | `[key][date]` | Trends in persons vaccinated and population vaccination rate regarding various Covid-19 vaccines.<br/><br/> | [vaccinations.csv](https://storage.googleapis.com/covid19-open-data/v2/vaccinations.csv) | Google |
| [Government Response](./docs/table-government-response.md) | `[key][date]` | Government interventions and their relative stringency | [oxford-government-response.csv](https://storage.googleapis.com/covid19-open-data/v2/oxford-government-response.csv), [oxford-government-response.json](https://storage.googleapis.com/covid19-open-data/v2/oxford-government-response.json) | University of Oxford |
| [Weather](./docs/table-weather.md) | `[key][date]` | Dated meteorological information for each region | [weather.csv](https://storage.googleapis.com/covid19-open-data/v2/weather.csv) | NOAA |
| [WorldBank](./docs/table-worldbank.md) | `[key]` | Latest record for each indicator from WorldBank for all reporting countries | [worldbank.csv](https://storage.googleapis.com/covid19-open-data/v2/worldbank.csv), [worldbank.json](https://storage.googleapis.com/covid19-open-data/v2/worldbank.json) | WorldBank |
| [By Age](./docs/table-by-age.md) | `[key][date]` | Epidemiology and hospitalizations data stratified by age | [by-age.csv](https://storage.googleapis.com/covid19-open-data/v2/by-age.csv), [by-age.json](https://storage.googleapis.com/covid19-open-data/v2/by-age.json) | Various<sup>2</sup> |
| [By Sex](./docs/table-by-sex.md) | `[key][date]` | Epidemiology and hospitalizations data stratified by sex | [by-sex.csv](https://storage.googleapis.com/covid19-open-data/v2/by-sex.csv), [by-sex.json](https://storage.googleapis.com/covid19-open-data/v2/by-sex.json) | Various<sup>2</sup> |

<sup>1</sup> `key` is a unique string for the specific geographical region built from a combination
of codes such as `ISO 3166`, `NUTS`, `FIPS` and other local equivalents.\
<sup>2</sup> Refer to the [data sources](#sources-of-data) for specifics about each data source and
the associated terms of use.\
<sup>3</sup> Datasets without a `date` column contain the most recently reported information for
each datapoint to date.

For more information about how to use these files see the section about
[using the data](#use-the-data), and for more details about each dataset see the section about
[understanding the data](#understand-the-data).



## Why another dataset?

There are many other public COVID-19 datasets. However, we believe this dataset is unique in the way
that it merges multiple global sources, at a fine spatial resolution, using a consistent set of region 
keys in a way we hope facilitate ease of usage. Most importantly, we are committed to transparency 
regarding open, public, and licensed data sources. Lastly, the code for ingesting and merging the data 
is easy to understand and modify.



## Explore the data

A simple visualization tool was built to explore the Open COVID-19 datasets, the [Open COVID-19 Explorer][12]:
<img src="https://github.com/open-covid-19/explorer/raw/master/screenshots/explorer.png" alt="drawing" width="200"/>
<br>
A variety of other community contributed visualization tools are listed below.

|     |     |     |
| --- | --- | --- |
| See the COVID19 Data Block made by the [Looker team][16]: [![](https://i.imgur.com/HxD6qbk.png)][16] | If you want to see [interactive charts with a unique UX][14], don't miss what [@Mahks](https://github.com/Mahks) built using the Open COVID-19 dataset: [![](https://i.imgur.com/cIODOtp.png)][14] | You can also check out the great work of [@quixote79](https://github.com/quixote79), [a MapBox-powered interactive map site][13]: [![](https://i.imgur.com/nFwxJId.png)][13] |
| Experience [clean, clear graphs with smooth animations][15] thanks to the work of [@jmullo](https://github.com/jmullo): [![](https://i.imgur.com/xdCzsUO.png)][15] | Become an armchair epidemiologist with the [COVID-19 timeline simulation tool][19] built by [@LeviticusMB](https://github.com/LeviticusMB): [![](https://i.imgur.com/4iWaP7E.png)][19] | Whether you want an interactive map, compare stats or look at charts, [@saadmas](https://github.com/saadmas) has you covered with a [COVID-19 Daily Tracking site][20]: [![](https://i.imgur.com/rAJvLSI.png)][20] |
| Compare per-million data at [Omnimodel][21] thanks to [@OmarJay1](https://github.com/OmarJay1): [![](https://i.imgur.com/RG7ZKXp.png)][21] | Look at responsive, comprehensive charts thanks to the work of [@davidjohnstone](https://github.com/davidjohnstone): [![](https://i.imgur.com/ZbfMKvu.png)](https://www.cyclinganalytics.com/covid19) | [Reproduction Live][30] lets you track COVID-19 outbreaks in your region and visualise the spread of the virus over time: [![](https://reproduction.live/landing.png)][30] |



## Use the data

The data is available as CSV and JSON files, which are published in Google Cloud Storage so they can
be served directly to Javascript applications without the need of a proxy to set the correct headers
for CORS and content type.

For the purpose of making the data as easy to use as possible, there is a [main](#main) table
which contains the columns of all other tables joined by `key` and `date`. However,
performance-wise, it may be better to download the data separately and join the tables locally.

Each region has its own version of the main table, so you can pull all the data for a specific
region using a single endpoint, the URL for each region is:
* Data for `key` in CSV format: `https://storage.googleapis.com/covid19-open-data/v2/${key}/main.csv`
* Data for `key` in JSON format: `https://storage.googleapis.com/covid19-open-data/v2/${key}/main.json`

Each table has a full version as well as subsets with only the last day of data.
The full version is accessible at the URL described [in the table above](#open-covid-19-dataset).
The subsets can be found by appending `latest` to the path. For example, the subsets of the main
table are available at the following locations:
* Latest: https://storage.googleapis.com/covid19-open-data/v2/latest/main.csv
* Time series: https://storage.googleapis.com/covid19-open-data/v2/main.csv

Note that the `latest` version contains the last non-null record for each key. All of the above
listed tables have a corresponding JSON version; simply replace `csv` with `json` in the link.

If you are trying to use this data alongside your own datasets, then you can use the [Index](#index)
table to get access to the ISO 3166 / NUTS / FIPS code, although administrative subdivisions are
not consistent among all reporting regions. For example, for the intra-country reporting, some EU
countries use NUTS2, others NUTS3 and many ISO 3166-2 codes.

You can find several examples in the [examples subfolder](examples) with code showcasing how to load
and analyze the data for several programming environments. If you want the short version, here are a
few snippets to get started.

### BigQuery
This dataset is part of the [BigQuery Public Datasets Program][22], so you may use BigQuery to run
SQL queries directly from the
[online query editor](https://console.cloud.google.com/bigquery?p=bigquery-public-data&d=covid19_open_data&page=dataset) free of charge.

### Google Colab
You can use Google Colab if you want to run your analysis without having to install anything in your
computer, simply go to this URL: https://colab.research.google.com/github/GoogleCloudPlatform/covid-19-open-data.

### Google Sheets
You can import the data directly into Google Sheets, as long as you stay within the size limits.
For instance, the following formula loads the latest epidemiology data into the current sheet:
```python
=IMPORTDATA("https://storage.googleapis.com/covid19-open-data/v2/latest/epidemiology.csv")
```
Note that Google Sheets has a size limitation, so only data from the `latest` subfolder can be
imported automatically. To work around that, simply download the file and import it via the File
menu.

### R
If you prefer R, then this is all you need to do to load the epidemiology data:
```R
data <- read.csv("https://storage.googleapis.com/covid19-open-data/v2/epidemiology.csv")
```

### Python
In Python, you need to have the package `pandas` installed to get started:
```python
import pandas
data = pandas.read_csv("https://storage.googleapis.com/covid19-open-data/v2/epidemiology.csv")
```

### jQuery
Loading the JSON file using jQuery can be done directly from the output folder,
this code snippet loads the epidemiology table into the `data` variable:
```javascript
$.getJSON("https://storage.googleapis.com/covid19-open-data/v2/epidemiology.json", data => { ... }
```

### Powershell
You can also use Powershell to get the latest data for a country directly from
the command line, for example to query the latest epidemiology data for Australia:
```powershell
Invoke-WebRequest 'https://storage.googleapis.com/covid19-open-data/v2/latest/epidemiology.csv' | ConvertFrom-Csv | `
    where key -eq 'AU' | select date,total_confirmed,total_deceased,total_recovered
```



## Understand the data

Make sure that you are using the URL [linked at the table above](#covid-19-open-data) and not the
raw GitHub file, the latter is subject to change at any moment in non-compatible ways, and due to
the configuration of GitHub's raw file server you may run into potential caching issues.

Missing values will be represented as nulls, whereas zeroes are used when a true value of zero is
reported.

For information about each table, see the corresponding documentation linked
[above](#covid-19-open-data).

### Main table
Flat table with records from all other tables joined by `key` and `date`. See above for links to the
documentation for each individual table. Due to technical limitations, not all tables can be
included as part of this main table.

### Notes about the data
For countries where both country-level and subregion-level data is available, the entry which has a
null value for the subregion level columns in the `index` table indicates upper-level aggregation.
For example, if a data point has values
`{country_code: US, subregion1_code: CA, subregion2_code: null, ...}` then that record will have
data aggregated at the subregion1 (i.e. state/province) level. If `subregion1_code`were null, then
it would be data aggregated at the country level.

Another way to tell the level of aggregation is the `aggregation_level` of the `index` table, see
the [schema documentation](./docs/table-index.md) for more details about how to interpret it.

Please note that, sometimes, the country-level data and the region-level data come from different
sources so adding up all region-level values may not equal exactly to the reported country-level
value. See the [data loading tutorial][7] for more information.

### Data updates
The data for each table is updated at least daily. Individual tables, for example
[Epidemiology](./docs/table-epidemiology.md), have fresher data than the [main table](#main-table)
and are updated multiple times a day. Each individual data source has its own update schedule and
some are not updated in a regular interval; the data tables hosted here only reflect the latest data
published by the sources.



## Contribute

Technical contributions to the data extraction pipeline are welcomed, take a look at the
[source directory](./src/README.md) for more information.

If you spot an error in the data, feel free to open an issue on this repository and we will review
it.

If you do something with this data, for example a research paper or work related to visualization or
analysis, please let us know!



## For Data Owners

We have carefully checked the license and attribution information on each data source included in
this repository, and in many cases have contacted the data owners directly to ask how they would
like to be attributed.

If you are the owner of a data source included here and would like us to remove data, add or alter
an attribution, or add or alter license information, please open an issue on this repository and
we will happily consider your request.



## Licensing

The output data files are published under the [CC BY](./output/CC-BY) license. All data is
subject to the terms of agreement individual to each data source, refer to the
[sources of data](#sources-of-data) table for more details. All other code and assets are published
under the [Apache License 2.0](./LICENSE).



## Sources of data

All data in this repository is retrieved automatically. When possible, data is retrieved directly
from the relevant authorities, like a country's ministry of health. For a list of individual data
sources, please see the documentation for the individual tables linked at the top of this page.



## Running the data extraction pipeline

See the [source documentation](./src/README.md) for more technical details.



## Acknowledgments and collaborations

This project has been done in collaboration with [FinMango](https://finmango.org/covid), which
provided great insights about the impact of the pandemic on the local economies and also helped with
research and manual curation of data sources for many regions including South Africa and US states.

Stratified mortality data for US states is provided by
[Imperial College of London](https://github.com/ImperialCollegeLondon/US-covid19-agespecific-mortality-data).
Please refer to
[this list of maintainers and contributors](https://github.com/ImperialCollegeLondon/US-covid19-agespecific-mortality-data#maintainers-and-contributors)
for the individual acknowledgements.

The following persons have made significant contributions to this project:

* Oscar Wahltinez
* Kevin Murphy
* Michael Brenner
* Matt Lee
* Anthony Erlinger
* Mayank Daswani
* Pranali Yawalkar
* Zack Ontiveros
* Ruth Alcantara
* Donny Cheung
* Aurora Cheung
* Chandan Nath
* Paula Le
* Ofir Picazo Navarro



# Recommended citation

Please use the following when citing this project as a source of data:

```
@article{Wahltinez2020,
  author = "O. Wahltinez and others",
  year = 2020,
  title = "COVID-19 Open-Data: curating a fine-grained, global-scale data repository for SARS-CoV-2",
  note = "Work in progress",
  url = {https://goo.gle/covid-19-open-data},
}
```


[7]: https://github.com/GoogleCloudPlatform/covid-19-open-data/blob/main/examples/data_loading.ipynb
[12]: https://open-covid-19.github.io/explorer
[13]: https://kepler.gl/demo/map?mapUrl=https://dl.dropboxusercontent.com/s/cofdctuogawgaru/COVID-19_Dataset.json
[14]: https://www.starlords3k.com/covid19.php
[15]: https://kiksu.net/covid-19/
[16]: https://github.com/looker/covid19
[18]: https://www.bsg.ox.ac.uk/research/research-projects/oxford-covid-19-government-response-tracker
[19]: https://auditter.info/covid-timeline
[20]: https://www.coronavirusdailytracker.info/
[21]: https://omnimodel.com/
[22]: https://console.cloud.google.com/marketplace/product/bigquery-public-datasets/covid19-open-data
[23]: https://www.wikidata.org/wiki/Wikidata:Licensing
[24]: https://foundation.wikimedia.org/wiki/Terms_of_Use
[28]: https://data.humdata.org/about/license
[29]: http://creativecommons.org/licenses/by/4.0/
[30]: https://reproduction.live/
[31]: http://opendefinition.org/licenses/odc-by/
[32]: https://www.nationalarchives.gov.uk/doc/open-government-licence/version/3/
[33]: https://ec.europa.eu/info/legal-notice_en#copyright-notice<|MERGE_RESOLUTION|>--- conflicted
+++ resolved
@@ -1,16 +1,6 @@
 # COVID-19 Open-Data
 
-<<<<<<< HEAD
-This repository attempts to assemble the largest Covid-19 epidemiological database in addition to a 
-powerful set of expansive covariates. It includes open, publicly sourced, licensed data relating to 
-demographics, economy, epidemiology, geography, health, hospitalizations, mobility, government response, 
-weather, and more. Moreover, the data merges daily time-series, +20,000 global sources, at a fine spatial 
-resolution, using a consistent set of region keys.  All regions are assigned a unique location key, which 
-resolves discrepancies between ISO / NUTS / FIPS codes, etc. The different aggregation levels are:
-The different aggregation levels are:
-=======
 This repository attempts to assemble the largest Covid-19 epidemiological database in addition to a powerful set of expansive covariates. It includes open, publicly sourced, licensed data relating to demographics, economy, epidemiology, geography, health, hospitalizations, mobility, government response, weather, and more. Moreover, the data merges daily time-series, +20,000 global sources, at a fine spatial resolution, using a consistent set of region keys.  All regions are assigned a unique location key, which resolves discrepancies between ISO / NUTS / FIPS codes, etc. The different aggregation levels are:
->>>>>>> 1e79b035
 
 * 0: Country
 * 1: Province, state, or local equivalent
