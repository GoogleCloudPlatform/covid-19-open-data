[Back to main page](../README.md)

# COVID-19 Search Trends symptoms dataset
*Updated Dec 15, 2020*

## Terms of use
To download or use the data, you must agree to the Google [Terms of Service](https://policies.google.com/terms).

## Summary
This aggregated, anonymized dataset shows trends in search patterns for symptoms and is intended to help researchers to better understand the impact of COVID-19.

Public health experts indicated that trends in search patterns might be helpful in broadly understanding how COVID-19 impacts communities and even in detecting outbreaks earlier. You shouldn’t assume that the data is a recording of real-world clinical events, or use this data for medical diagnostic, prognostic, or treatment purposes.

To visualize the data, try exploring these [interactive charts and map of symptom search trends](https://pair-code.github.io/covid19_symptom_dataset).

## About this data
This data reflects the volume of Google searches for a broad set of symptoms, signs and health conditions. *To keep things simple in this documentation, we will refer to all of these collectively as symptoms*. The data covers hundreds of symptoms such as *fever*, *difficulty breathing*, and *stress*—based on the following:
- a symptom’s prevalence in Google’s searches
- data quality and privacy considerations

For each day, we count the searches mapped to each of these symptoms and organize the data by geographic region. The resulting dataset is a daily or weekly time series for each region showing the relative frequency of searches for each symptom.

A single search query can be mapped to more than one symptom. For example, we map a search for “acid reflux and coughing up mucus” to three symptoms: *Cough*, *Gastroesophageal reflux disease*, and *Heartburn*.

The dataset covers the recent period and we’ll gradually expand its range as part of regular updates. Each update will bring the coverage to within three days of the day of the update.

Although we are releasing the dataset in English, we count searches in other languages. In each supported country, we include the languages needed to cover the majority of symptom search queries. For example, in the United States we support Spanish and English.

The data represents a sample of our users and might not represent the exact behavior of a wider population.

### Preserving privacy
For this dataset, we use [differential privacy](https://www.youtube.com/watch?v=FfAdemDkLsc&feature=youtu.be), which adds artificial noise to our datasets while enabling high quality results without identifying any individual person.

To further protect people’s privacy, we ensure that no personal information or individual search queries are included in the dataset, and we don’t link any search-based health inferences to an individual user. More information about the privacy methods used to generate the dataset can be found in this [report][1].

### How we process the data
We’d like to report symptoms for each day, but sometimes we can’t do this. When the daily volume of the data for a given region does not meet quality or privacy thresholds, we do the following:

1. Try to provide a given symptom at the weekly resolution.
2. If we cannot meet our quality or privacy thresholds at the weekly resolution, we don't provide the data for the symptom in that region.

As a result, in a given region, some symptoms are available at a daily resolution while others are only available at weekly resolution. To make it easier to compare a wider range of symptoms within the same region, whenever daily data is available we also produce an aggregate weekly value computed from the individual daily (Monday to Sunday) values. We use this reaggregation approach for privacy reasons, as we cannot directly compute both daily and weekly versions of the same data. We refer to these values as weekly-from-daily.

Due to the reaggregation, the weekly-from-daily data has slightly more noise than the weekly data computed directly. The absolute magnitude of errors in the weekly-from-daily data time series is limited: under 15% for all the symptoms (aggregated over all weeks and locations), and under 10% for most symptoms. The errors are symmetrically distributed, suggesting that the weekly-from-daily values provide an unbiased estimate of the true weekly average. 

If a symptom-region pair is available in both the daily and weekly time series, then the weekly estimates are aggregated from the daily values. Otherwise, they’re computed directly.

With the addition of the weekly-from-daily values, in a given region, symptoms might appear in both the daily and weekly time series, only in the latter, or neither.

The data shows the *relative popularity* of symptoms in searches within a geographical region. To normalize and scale the daily and the weekly time series (processed separately), we do the following for each region:
1. First, we count the number of searches for each symptom in that region for that day/week.
2. Next, we divide this count by the total number of Search users in the region for that day/week to calculate relative popularity (which can be interpreted as the probability that a user in this region will search for the given symptom on that day/week). We refer to this ratio as the *normalized popularity* of a symptom.
3. We then find the maximum value of the *normalized popularity* across the entire published time range for that region, over all symptoms using the chosen time resolution (day/week). We scale this maximum value to 100. All the other values are mapped to proportionally smaller values (linear scaling) in the range 0-100. 
4. Finally, we store the scaling factor and use it to scale values (for the same region and time resolution) in subsequent releases. In future updates, when a symptom popularity exceeds the previously-observed maximum value (found in step 3), the new scaled values may be larger than 100.

For each region and time resolution, we scale all the normalized popularities using the same scaling factor. In a single region, you can compare the relative popularity of two (or more) symptoms (at the same time resolution) over any time interval. You can also compare a weekly-from-daily value with another weekly value because they share the same scaling factor. However, you shouldn’t compare the values of symptom popularity across regions or time resolutions — the region- and time-resolution-specific scalings make these comparisons meaningless.

*Note: We adopted a new scaling factor for all symptoms starting on Dec 15, 2020. While the numbers for normalized search volume changed on this date, the normalized search volumes retain their interpretation relative to each other.*

## URL
<<<<<<< HEAD

This data table can be found at the following locations depending on the format and how it is aggregated:
* [search-trends-daily.csv](https://storage.googleapis.com/covid19-open-data/v2/search-trends-daily.csv)
* [search-trends-weekly.csv](https://storage.googleapis.com/covid19-open-data/v2/search-trends-weekly.csv)
=======
This data table can be found at the following locations:
* [google-search-trends.csv](https://storage.googleapis.com/covid19-open-data/v2/google-search-trends.csv)
>>>>>>> 58369d7b

Regional CSV files are available for download in our [data exploration and download webpage](https://pair-code.github.io/covid19_symptom_dataset).

## Schema
| Name | Type | Description | Example |
| ---- | ---- | ----------- | ------- |
| **key** | `string` | Unique string identifying the region | US_CA |
| **country_region** | `string` | The name of the country in English. | United States |
| **country_region_code** | `string` | The [ISO 3166-1](https://en.wikipedia.org/wiki/ISO_3166-1) code for the country. | US |
| **sub_region_1** | `string` | The name of a region in the country. | California |
| **sub_region_1_code** | `string` | A country-specific [ISO 3166-2](https://en.wikipedia.org/wiki/ISO_3166-2) code for the region. | US-CA |
| **sub_region_2** | `string` | The name of a subdivision of the region above. For example, *Santa Clara County*. |  |
| **sub_region_2_code** | `string` | For the US - The [FIPS code](https://en.wikipedia.org/wiki/FIPS_county_code) for a US county (or equivalent). | 06085 |
| **date** | `string` | The day on which the searches took place. For weekly data, this is the first day of the 7-day weekly interval starting on Monday. For example, in the weekly data the row labeled *2020-07-13* represents the search activity for the week of July 13 to July 19, 2020, inclusive. Calendar days start and end at midnight, Pacific Standard Time. | 2020-07-13 |
| **`${symptom name}`** | `double` `[0-100]` | Repeated for each symptom. Reflects the normalized search volume for this symptom, for the specified date and region. The field may be empty when data is not available. | 87.02 |

## Availability
To start working with the dataset (or just explore), you can do the following:

- Explore or download the data using our [interactive charts](https://pair-code.github.io/covid19_symptom_dataset).
- Run queries in Google Cloud’s [COVID-19 Public Dataset Program](http://console.cloud.google.com/marketplace/product/bigquery-public-datasets/covid19-search-trends).
- Analyze the data alongside other covariates in the [COVID-19 Open-Data repository](https://goo.gle/covid-19-open-data).

We'll continue to update this dataset while public health experts find it useful in their work to stop the spread of COVID-19. We will also take into account feedback from public health researchers, civil society groups, and the communities at large.

## Attribution
If you publish results based on this dataset, please cite as:<br/>
```
Google LLC "Google COVID-19 Search Trends symptoms dataset".
http://goo.gle/covid19symptomdataset, Accessed: <date>.
```
## Feedback
We would love your feedback on the dataset and documentation, or any unexpected results.<br/> Please email your feedback to covid-19-search-trends-feedback@google.com.

## Dataset changes
Dec 15, 2020 - New regions, aggregate-weekly data derived from daily data, rescaled weekly data for United States, and CSV downloads from interactive charts<br/>
Sep 18, 2020 - New interactive charts and map of the dataset<br/>
Sep 02, 2020 - Initial release<br/>

[1]: https://arxiv.org/abs/2009.01265<|MERGE_RESOLUTION|>--- conflicted
+++ resolved
@@ -58,15 +58,9 @@
 *Note: We adopted a new scaling factor for all symptoms starting on Dec 15, 2020. While the numbers for normalized search volume changed on this date, the normalized search volumes retain their interpretation relative to each other.*
 
 ## URL
-<<<<<<< HEAD
 
-This data table can be found at the following locations depending on the format and how it is aggregated:
-* [search-trends-daily.csv](https://storage.googleapis.com/covid19-open-data/v2/search-trends-daily.csv)
-* [search-trends-weekly.csv](https://storage.googleapis.com/covid19-open-data/v2/search-trends-weekly.csv)
-=======
 This data table can be found at the following locations:
 * [google-search-trends.csv](https://storage.googleapis.com/covid19-open-data/v2/google-search-trends.csv)
->>>>>>> 58369d7b
 
 Regional CSV files are available for download in our [data exploration and download webpage](https://pair-code.github.io/covid19_symptom_dataset).
 
